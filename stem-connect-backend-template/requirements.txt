<<<<<<< HEAD
Flask
Flask-CORS
pyserial
requests
=======
flask
flask-cors
requests
# pyserial  <-- leave commented until you plug in hardware
>>>>>>> a44c95af
<|MERGE_RESOLUTION|>--- conflicted
+++ resolved
@@ -1,11 +1,4 @@
-<<<<<<< HEAD
-Flask
-Flask-CORS
-pyserial
-requests
-=======
 flask
 flask-cors
 requests
-# pyserial  <-- leave commented until you plug in hardware
->>>>>>> a44c95af
+# pyserial  <-- leave commented until you plug in hardware